--- conflicted
+++ resolved
@@ -22,13 +22,8 @@
 
     # Parse metadta from the trial_folder_path name
     # Define the correct parsing pattern
-<<<<<<< HEAD
     pattern = r"{cross}_{date}_{time}_f{fly_number}_r{trial_repeat_number}"
     parsed_metadata = parse.parse(pattern, trial_folder_path.name)
-=======
-    pattern = r"{cross}_{date:%y%m%d}_{time}_f{fly_number}_r{trial_repeat_number}"
-    parsed_metadata = parse.parse(pattern, trial_data_folder.name)
->>>>>>> 4aca7890
 
     trial_repeat_number = parsed_metadata["trial_repeat_number"]
     cross = parsed_metadata["cross"]  # TODO, where in subject metadata should this be? Example Tshx18D07
@@ -71,8 +66,8 @@
     top_cam_dlc_interface = DeepLabCutInterface(file_path=top_cam_file_path)
 
     haltere_cam_dlc_file_name = "XZ_1_186DLC_resnet50_haltereMar13shuffle1_100000.h5"
-    halter_cam_file_path = trial_folder_path / haltere_cam_dlc_file_name
-    haltere_cam_dlc_interface = DeepLabCutInterface(file_path=halter_cam_file_path)
+    haltere_cam_file_path = trial_folder_path / haltere_cam_dlc_file_name
+    haltere_cam_dlc_interface = DeepLabCutInterface(file_path=haltere_cam_file_path)
 
     data_interface = {
         "Behavior": behavior_interface,
@@ -80,7 +75,7 @@
         "TopCam": top_cam_interface,
         "BackCam": haltere_cam_interface,
         "DeepLabCutTopCam": top_cam_dlc_interface,
-        "DeepLabCutHalterCam": haltere_cam_dlc_interface,
+        "DeepLabCutHaltereCam": haltere_cam_dlc_interface,
     }
 
     converter = ConverterPipe(data_interfaces=data_interface)
@@ -103,7 +98,7 @@
     # Run conversion, this adds the basic data to the NWBFile
     conversion_options = {
         "DeepLabCutTopCam": {"container_name": "PoseEstimationTopCam"},
-        "DeepLabCutHalterCam": {"container_name": "PoseEstimationHaltereCam"},
+        "DeepLabCutHaltereCam": {"container_name": "PoseEstimationHaltereCam"},
     }
 
     converter.run_conversion(
