--- conflicted
+++ resolved
@@ -9,12 +9,8 @@
 from pynwb.file import Subject
 from pymatreader import read_mat
 
-<<<<<<< HEAD
 from kim_lab_to_nwb.ophys import MultiTiffMultiPageTiffImagingInterface, KimLabROIInterface
-=======
-from kim_lab_to_nwb.ophys import MultiTiffMultiPageTiffImagingInterface
 from kim_lab_to_nwb.stimuli import KimLabStimuliInterface
->>>>>>> f2b557bf
 from cohen_u01_nwb_conversion_utils.utils import detect_threshold_crossings
 
 
@@ -23,11 +19,8 @@
     video_file_path: str | Path,
     experiment_info_file_path: str | Path,
     tiff_folder_path: str | Path,
-<<<<<<< HEAD
     df_f_file_path: str | Path,
-=======
     visual_stimuli_file_path: str | Path,
->>>>>>> f2b557bf
     output_dir: str | Path,
     verbose: bool = False,
 ) -> Path:
@@ -78,13 +71,10 @@
         raise FileNotFoundError(f"Experiment info file not found at {experiment_info_file_path}")
     if not tiff_folder_path.exists():
         raise FileNotFoundError(f"Tiff folder not found at {tiff_folder_path}")
-<<<<<<< HEAD
     if not df_f_file_path.is_file():
         raise FileNotFoundError(f"df_f.mat file not found at {df_f_file_path}")
-=======
     if not visual_stimuli_file_path.is_file():
         raise FileNotFoundError(f"visual_stimuli.mat file not found at {visual_stimuli_file_path}")
->>>>>>> f2b557bf
 
     # Load data
     mat_data = read_mat(matlab_data_file_path)
@@ -135,7 +125,14 @@
     ophys_interface.set_aligned_timestamps(aligned_timestamps=aligned_timestamps)
     ophys_interface.add_to_nwbfile(nwbfile, metadata=dict())
 
-<<<<<<< HEAD
+    # Set up stimuli interface
+    stimuli_interface = KimLabStimuliInterface(
+        file_path=visual_stimuli_file_path,
+        sampling_frequency=30.0,  # Same rate as imaging data
+        verbose=verbose
+    )
+    stimuli_interface.add_to_nwbfile(nwbfile, metadata=dict())
+
     # Set up ROI interface
     roi_interface = KimLabROIInterface(
         file_path=df_f_file_path,
@@ -143,15 +140,6 @@
         verbose=verbose
     )
     roi_interface.add_to_nwbfile(nwbfile, metadata=dict())
-=======
-    # Set up stimuli interface
-    stimuli_interface = KimLabStimuliInterface(
-        file_path=visual_stimuli_file_path,
-        sampling_frequency=30.0,  # Same rate as imaging data
-        verbose=verbose
-    )
-    stimuli_interface.add_to_nwbfile(nwbfile, metadata=dict())
->>>>>>> f2b557bf
 
     # Set up video interface
     video_interface = VideoInterface(
@@ -219,11 +207,8 @@
     video_file_path = data_folder_path / "raw data" / "20240108b_00003.avi"
     experiment_info_file_path = data_folder_path / "raw data" / "exp_info.mat"
     tiff_folder_path = data_folder_path / "raw data"
-<<<<<<< HEAD
+    visual_stimuli_file_path = data_folder_path / "raw data" / "visual_stimuli.mat"
     df_f_file_path = data_folder_path / "analysis" / "df_f.mat"
-=======
-    visual_stimuli_file_path = data_folder_path / "raw data" / "visual_stimuli.mat"
->>>>>>> f2b557bf
     output_dir = data_folder_path / "nwb"
 
     output_dir.mkdir(exist_ok=True, parents=True)
@@ -233,11 +218,8 @@
         video_file_path=video_file_path,
         experiment_info_file_path=experiment_info_file_path,
         tiff_folder_path=tiff_folder_path,
-<<<<<<< HEAD
+        visual_stimuli_file_path=visual_stimuli_file_path,
         df_f_file_path=df_f_file_path,
-=======
-        visual_stimuli_file_path=visual_stimuli_file_path,
->>>>>>> f2b557bf
         output_dir=output_dir,
         verbose=True  # Enable verbose output for demonstration
     )