--- conflicted
+++ resolved
@@ -14,14 +14,8 @@
 ]
 
 dependencies = [
-<<<<<<< HEAD
-  "neuroconv[video]",
-  "nwbinspector",
-  "roiextractors>=0.5.11",  # Needed for Thor extractor
-=======
   "neuroconv[video] @ git+https://github.com/catalystneuro/neuroconv.git@main",
   "roiextractors @ git+https://github.com/catalystneuro/roiextractors.git@main",
->>>>>>> c159c03b
   "tifffile",  # For reading tiffs
   "pymatreader", # For reading matlab
   "scikit-image", # for the Kim lab conversion polygon mask
