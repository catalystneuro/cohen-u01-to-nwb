--- conflicted
+++ resolved
@@ -22,12 +22,7 @@
   "scikit-image", # for the Kim lab conversion polygon mask
   "lxml", # For Dickerson lab conversion
   "czifile", # for the Cohen lab conversion confocal images
-<<<<<<< HEAD
-  "pynwb=3.0.0", # Example of adding another dependency
-]
-=======
   "pynwb>=3.0.0", 
->>>>>>> 974ce866
 
 [project.urls]
 Repository="https://github.com/catalystneuro/cohen-lab-to-nwb"
