[project]
name = "cohen_lab_to_nwb"
version = "0.0.1"
description = "NWB conversion scripts, functions, and classes for Cohen  conversion"
readme = "README.md"
authors = [{ name = "CatalystNeuro", email = "ben.dichter@catalystneuro.com" }]
maintainers = [{ name = "CatalystNeuro", email = "ben.dichter@catalystneuro.com" }]
license = { file = "LICENSE" }
requires-python = ">=3.9"
classifiers = [
    "Programming Language :: Python :: 3.9",
    "Programming Language :: Python :: 3.10",
    "Programming Language :: Python :: 3.11",
    "Programming Language :: Python :: 3.12",
]

dependencies = [
  "neuroconv[video]",
  "nwbinspector",
  "roiextractors",
<<<<<<< HEAD
  "tifffile",
  "pymatreader",
  "skimage", # for the Kim lab conversion polygon mask
  "czifile", # for the Cohen lab conversion confocal images
=======
  "tifffile",  # For reading tiffs
  "pymatreader", # For reading matlab
  "scikit-image", # for the Kim lab conversion polygon mask
  "lxml", # For Dickerson lab conversion
>>>>>>> 28081c43
]

[project.urls]
Repository="https://github.com/catalystneuro/cohen-lab-to-nwb"

[build-system]
requires = ["setuptools>=64.0.0"]
build-backend = "setuptools.build_meta"

[tool.setuptools]
include-package-data = true

[tool.setuptools.packages.find]
where = ["src"]
include = ["*"]

[tool.black]
line-length = 120
target-version = ['py38', 'py39', 'py310', 'py311']
include = '\.pyi?$'
extend-exclude = '''
/(
  \.toml
  |\.yml
  |\.md
  |\.txt
  |\.sh
  |\.git
  |\.ini
  | \.hg
  | \.mypy_cache
  | \.tox
  | \.venv
  | build
  | dist
)/
'''

[tool.isort]
profile = "black"
reverse_relative = true
known_first_party = ["cohen_lab_to_nwb"]<|MERGE_RESOLUTION|>--- conflicted
+++ resolved
@@ -18,17 +18,11 @@
   "neuroconv[video]",
   "nwbinspector",
   "roiextractors",
-<<<<<<< HEAD
-  "tifffile",
-  "pymatreader",
-  "skimage", # for the Kim lab conversion polygon mask
-  "czifile", # for the Cohen lab conversion confocal images
-=======
   "tifffile",  # For reading tiffs
   "pymatreader", # For reading matlab
   "scikit-image", # for the Kim lab conversion polygon mask
   "lxml", # For Dickerson lab conversion
->>>>>>> 28081c43
+  "czifile", # for the Cohen lab conversion confocal images
 ]
 
 [project.urls]
